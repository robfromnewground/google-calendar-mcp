--- conflicted
+++ resolved
@@ -62,10 +62,8 @@
 
 ## Requirements
 
-1. Node.js (Latest LTS recommended)
-2. TypeScript 5.3 or higher
-3. A Google Cloud project with the Calendar API enabled
-4. OAuth 2.0 credentials (Client ID and Client Secret)
+1. A Google Cloud project with the Calendar API enabled
+2. OAuth 2.0 credentials (Client ID and Client Secret from the Google Cloud project)
 
 ## Google Cloud Setup
 
@@ -127,11 +125,11 @@
 ### Option 2: Local Installation
 
 1. Clone the repository
-2. Install dependencies (this also builds the js via postinstall):
+2. Install dependencies:
    ```bash
    git clone https://github.com/nspady/google-calendar-mcp.git
    cd google-calendar-mcp
-   npm install
+   npm install && npm run build
    ```
 3. **Configure OAuth credentials** using one of these methods:
 
@@ -214,7 +212,6 @@
 - `npm run test:integration:claude-mcp` - Run Claude + MCP end-to-end integration tests
 - `npm run coverage` - Run tests and generate a coverage report
 
-<<<<<<< HEAD
 ## Multi-Account OAuth Management
 
 The server now supports managing OAuth tokens for multiple Google accounts, making it easy to separate your normal account from your test account. The integration tests are meant to be run against a test gmail account rather than
@@ -272,87 +269,6 @@
 node build/index.js --transport http --port 3000       # HTTP server
 node build/index.js --transport http --auth-mode remote # Remote auth
 ```
-
-=======
-## OAuth Credentials Configuration
-
-The server supports multiple methods for providing OAuth credentials, with a priority-based loading system:
-
-### Credential Loading Priority
-
-The server searches for OAuth credentials in the following order:
-
-1. **CLI Parameter** (Highest Priority): `--credentials-file` parameter
-2. **Environment Variable**: `GOOGLE_OAUTH_CREDENTIALS` environment variable
-3. **Default File** (Lowest Priority): `gcp-oauth.keys.json` in the current working directory
-
-### Configuration Methods
-
-#### Method 1: CLI Parameter
-Use the `--credentials-file` parameter to specify a custom path to your OAuth credentials file:
-
-```bash
-# For authentication
-npx @cocal/google-calendar-mcp auth --credentials-file /path/to/your/credentials.json
-
-# For starting the server
-npx @cocal/google-calendar-mcp start --credentials-file /path/to/your/credentials.json
-```
-
-#### Method 2: Environment Variable
-Set the `GOOGLE_OAUTH_CREDENTIALS` environment variable:
-
-```bash
-# Set environment variable
-export GOOGLE_OAUTH_CREDENTIALS="/path/to/your/credentials.json"
-
-# Then run normally
-npx @cocal/google-calendar-mcp auth
-npx @cocal/google-calendar-mcp start
-```
-
-#### Method 3: Default File
-Place your OAuth credentials file as `gcp-oauth.keys.json` in the current working directory (traditional method).
-
-### Claude Desktop Configuration Examples
-
-Choose one of these configuration methods based on your preference:
-
-**Option A: Using CLI Parameter (Recommended for npx)**
-```json
-{
-  "mcpServers": {
-    "google-calendar": {
-      "command": "npx",
-      "args": [
-        "@cocal/google-calendar-mcp",
-        "start",
-        "--credentials-file",
-        "/Users/yourname/Documents/my-google-credentials.json"
-      ]
-    }
-  }
-}
-```
-
-**Option B: Using Environment Variable**
-```json
-{
-  "mcpServers": {
-    "google-calendar": {
-      "command": "npx",
-      "args": ["@cocal/google-calendar-mcp", "start"],
-      "env": {
-        "GOOGLE_OAUTH_CREDENTIALS": "/Users/yourname/Documents/my-google-credentials.json"
-      }
-    }
-  }
-}
-```
-
-**⚠️ Important Note for npx Users**: When using npx, you **must** specify the credentials file path using either Option A (CLI parameter) or Option B (environment variable). The default file location method is not reliable with npx installations due to package caching behavior.
-
->>>>>>> 57a3aa69
 ## Authentication
 
 The server handles Google OAuth 2.0 authentication to access your calendar data.
@@ -546,14 +462,49 @@
 - For production use, consider getting your OAuth application verified by Google.
 - When using HTTP transport, implement proper network security and access controls.
 
+## Usage with Claude Desktop
+
+### Local Usage (stdio)
+
+1. Add this configuration to your Claude Desktop config file. E.g. `/Users/<user>/Library/Application Support/Claude/claude_desktop_config.json`:
+   ```json
+   {
+     "mcpServers": {
+       "google-calendar": {
+         "command": "node",
+         "args": ["<absolute-path-to-project-folder>/build/index.js"]
+       }
+     }
+   }
+   ```
+   Note: Replace `<absolute-path-to-project-folder>` with the actual path to your project directory.
+
+2. Restart Claude Desktop
+
+### Remote Usage (HTTP)
+
+1. Deploy the server using HTTP transport
+2. Configure Claude Desktop to connect to the remote server:
+   ```json
+   {
+     "mcpServers": {
+       "google-calendar-remote": {
+         "url": "https://your-server-domain.com/sse"
+       }
+     }
+   }
+   ```
+
+## API Endpoints (HTTP Transport)
+
+When running in HTTP mode, the server exposes these endpoints:
+
+- `GET /sse` - Server-Sent Events endpoint for MCP connections
+- `POST /messages` - Message handling endpoint
+- `GET /health` - Health check endpoint
+- `GET /info` - Server information endpoint
 ## Development
 
-<<<<<<< HEAD
-### Local Usage (stdio)
-
-1. Add this configuration to your Claude Desktop config file. E.g. `/Users/<user>/Library/Application Support/Claude/claude_desktop_config.json`:
-   ```json
-=======
 ### Troubleshooting
 
 1. **OAuth Credentials File Not Found (ENOENT Error):**
@@ -568,7 +519,6 @@
    npx @cocal/google-calendar-mcp auth --credentials-file /path/to/your/credentials.json
    
    # Update Claude Desktop config to use CLI parameter:
->>>>>>> 57a3aa69
    {
      "mcpServers": {
        "google-calendar": {
@@ -579,34 +529,6 @@
    }
    ```
 
-<<<<<<< HEAD
-2. Restart Claude Desktop
-
-### Remote Usage (HTTP)
-
-1. Deploy the server using HTTP transport
-2. Configure Claude Desktop to connect to the remote server:
-   ```json
-   {
-     "mcpServers": {
-       "google-calendar-remote": {
-         "url": "https://your-server-domain.com/sse"
-       }
-     }
-   }
-   ```
-
-## API Endpoints (HTTP Transport)
-
-When running in HTTP mode, the server exposes these endpoints:
-
-- `GET /sse` - Server-Sent Events endpoint for MCP connections
-- `POST /messages` - Message handling endpoint
-- `GET /health` - Health check endpoint
-- `GET /info` - Server information endpoint
-
-## Development
-=======
    **Option B: Use Environment Variable**
    ```bash
    # Set environment variable
@@ -625,7 +547,6 @@
      }
    }
    ```
->>>>>>> 57a3aa69
 
    **For local installations only**: You can place `gcp-oauth.keys.json` in the project root directory.
 
@@ -650,16 +571,12 @@
    - Check Node.js version (use LTS).
    - Delete the `build/` directory and run `npm run build`.
 
-<<<<<<< HEAD
-4. **HTTP Transport Issues:**
+6. **HTTP Transport Issues:**
    - Check firewall settings and port availability
    - Verify CORS configuration for cross-origin requests
    - Ensure proper authentication setup before starting HTTP mode
 
-if you are a developer want to contribute this repository, please kindly take a look at [Architecture Overview](docs/architecture.md) before contributing
-=======
 If you are a developer want to contribute this repository, please kindly take a look at [Architecture Overview](docs/architecture.md) before contributing
->>>>>>> 57a3aa69
 
 ## License
 
