{
<<<<<<< HEAD
  "name": "google-calendar-mcp",
  "version": "1.3.0",
  "description": "Google Calendar MCP Server with extensive support for calendar management",
=======
  "name": "@cocal/google-calendar-mcp",
  "version": "1.3.0",
  "description": "Google Calendar MCP Server",
>>>>>>> 57a3aa69
  "type": "module",
  "bin": {
    "google-calendar-mcp": "build/index.js"
  },
  "files": [
    "build/",
    "README.md",
    "LICENSE"
  ],
  "keywords": [
    "mcp",
    "model-context-protocol",
    "claude",
    "google-calendar",
    "calendar",
    "ai",
    "llm",
    "integration"
  ],
  "repository": {
    "type": "git",
    "url": "git+https://github.com/nspady/google-calendar-mcp.git"
  },
  "bugs": {
    "url": "https://github.com/nspady/google-calendar-mcp/issues"
  },
  "homepage": "https://github.com/nspady/google-calendar-mcp#readme",
  "author": "nspady",
  "license": "MIT",
  "scripts": {
    "start": "node build/index.js",
    "build": "node scripts/build.js",
    "auth": "node build/auth-server.js",
<<<<<<< HEAD
    "dev": "node scripts/dev.js",
    "postinstall": "npm run build"
  },
  "dependencies": {
    "@google-cloud/local-auth": "^3.0.1",
    "@modelcontextprotocol/sdk": "^1.12.1",
=======
    "test": "vitest run",
    "test:watch": "vitest",
    "coverage": "vitest run --coverage"
  },
  "dependencies": {
    "@google-cloud/local-auth": "^3.0.1",
    "@modelcontextprotocol/sdk": "^1.0.3",
>>>>>>> 57a3aa69
    "esbuild": "^0.25.0",
    "google-auth-library": "^9.15.0",
    "googleapis": "^144.0.0",
    "open": "^7.4.2",
    "zod": "^3.22.4"
  },
  "devDependencies": {
<<<<<<< HEAD
    "@anthropic-ai/sdk": "^0.52.0",
=======
    "@types/express": "^5.0.2",
>>>>>>> 57a3aa69
    "@types/node": "^20.10.4",
    "@vitest/coverage-v8": "^3.1.1",
    "openai": "^4.104.0",
    "typescript": "^5.3.3",
    "vitest": "^3.1.1"
  },
  "files": [
    "build/",
    "scripts/build.js",
    "scripts/dev.js",
    "README.md",
    "LICENSE",
    "gcp-oauth.keys.example.json"
  ]
}<|MERGE_RESOLUTION|>--- conflicted
+++ resolved
@@ -1,13 +1,7 @@
 {
-<<<<<<< HEAD
   "name": "google-calendar-mcp",
   "version": "1.3.0",
   "description": "Google Calendar MCP Server with extensive support for calendar management",
-=======
-  "name": "@cocal/google-calendar-mcp",
-  "version": "1.3.0",
-  "description": "Google Calendar MCP Server",
->>>>>>> 57a3aa69
   "type": "module",
   "bin": {
     "google-calendar-mcp": "build/index.js"
@@ -41,22 +35,15 @@
     "start": "node build/index.js",
     "build": "node scripts/build.js",
     "auth": "node build/auth-server.js",
-<<<<<<< HEAD
     "dev": "node scripts/dev.js",
-    "postinstall": "npm run build"
-  },
-  "dependencies": {
-    "@google-cloud/local-auth": "^3.0.1",
-    "@modelcontextprotocol/sdk": "^1.12.1",
-=======
+    "postinstall": "npm run build",
     "test": "vitest run",
     "test:watch": "vitest",
     "coverage": "vitest run --coverage"
   },
   "dependencies": {
     "@google-cloud/local-auth": "^3.0.1",
-    "@modelcontextprotocol/sdk": "^1.0.3",
->>>>>>> 57a3aa69
+    "@modelcontextprotocol/sdk": "^1.12.1",
     "esbuild": "^0.25.0",
     "google-auth-library": "^9.15.0",
     "googleapis": "^144.0.0",
@@ -64,23 +51,11 @@
     "zod": "^3.22.4"
   },
   "devDependencies": {
-<<<<<<< HEAD
     "@anthropic-ai/sdk": "^0.52.0",
-=======
-    "@types/express": "^5.0.2",
->>>>>>> 57a3aa69
     "@types/node": "^20.10.4",
     "@vitest/coverage-v8": "^3.1.1",
     "openai": "^4.104.0",
     "typescript": "^5.3.3",
     "vitest": "^3.1.1"
-  },
-  "files": [
-    "build/",
-    "scripts/build.js",
-    "scripts/dev.js",
-    "README.md",
-    "LICENSE",
-    "gcp-oauth.keys.example.json"
-  ]
+  }
 }