import { OAuth2Client, Credentials } from 'google-auth-library';
<<<<<<< HEAD
import fs from 'fs/promises';
import { getSecureTokenPath, getAccountMode } from './utils.js';
=======
import * as fs from 'fs/promises';
import * as path from 'path';
import { getSecureTokenPath, getLegacyTokenPath } from './utils.js';
>>>>>>> 57a3aa69
import { GaxiosError } from 'gaxios';
import { mkdir } from 'fs/promises';
import { dirname } from 'path';

// Interface for multi-account token storage
interface MultiAccountTokens {
  normal?: Credentials;
  test?: Credentials;
}

export class TokenManager {
  private oauth2Client: OAuth2Client;
  private tokenPath: string;
  private accountMode: 'normal' | 'test';

  constructor(oauth2Client: OAuth2Client) {
    this.oauth2Client = oauth2Client;
    this.tokenPath = getSecureTokenPath();
    this.accountMode = getAccountMode();
    this.setupTokenRefresh();
  }

  // Method to expose the token path
  public getTokenPath(): string {
    return this.tokenPath;
  }

  // Method to get current account mode
  public getAccountMode(): 'normal' | 'test' {
    return this.accountMode;
  }

  // Method to switch account mode (useful for testing)
  public setAccountMode(mode: 'normal' | 'test'): void {
    this.accountMode = mode;
  }

  private async ensureTokenDirectoryExists(): Promise<void> {
    try {
      await mkdir(dirname(this.tokenPath), { recursive: true });
    } catch (error) {
      process.stderr.write(`Failed to create token directory: ${error}\n`);
    }
  }

  private async loadMultiAccountTokens(): Promise<MultiAccountTokens> {
    try {
      const fileContent = await fs.readFile(this.tokenPath, "utf-8");
      const parsed = JSON.parse(fileContent);
      
      // Check if this is the old single-account format
      if (parsed.access_token || parsed.refresh_token) {
        // Convert old format to new multi-account format
        const multiAccountTokens: MultiAccountTokens = {
          normal: parsed
        };
        await this.saveMultiAccountTokens(multiAccountTokens);
        return multiAccountTokens;
      }
      
      // Already in multi-account format
      return parsed as MultiAccountTokens;
    } catch (error: unknown) {
      if (error instanceof Error && 'code' in error && error.code === 'ENOENT') {
        // File doesn't exist, return empty structure
        return {};
      }
      throw error;
    }
  }

  private async saveMultiAccountTokens(multiAccountTokens: MultiAccountTokens): Promise<void> {
    await this.ensureTokenDirectoryExists();
    await fs.writeFile(this.tokenPath, JSON.stringify(multiAccountTokens, null, 2), {
      mode: 0o600,
    });
  }

  private setupTokenRefresh(): void {
    this.oauth2Client.on("tokens", async (newTokens) => {
      try {
        const multiAccountTokens = await this.loadMultiAccountTokens();
        const currentTokens = multiAccountTokens[this.accountMode] || {};
        
        const updatedTokens = {
          ...currentTokens,
          ...newTokens,
          refresh_token: newTokens.refresh_token || currentTokens.refresh_token,
        };
        
        multiAccountTokens[this.accountMode] = updatedTokens;
        await this.saveMultiAccountTokens(multiAccountTokens);
        
        process.stderr.write(`Tokens updated and saved for ${this.accountMode} account\n`);
      } catch (error: unknown) {
        // Handle case where file might not exist yet
        if (error instanceof Error && 'code' in error && error.code === 'ENOENT') { 
          try {
            const multiAccountTokens: MultiAccountTokens = {
              [this.accountMode]: newTokens
            };
            await this.saveMultiAccountTokens(multiAccountTokens);
            process.stderr.write(`New tokens saved for ${this.accountMode} account\n`);
          } catch (writeError) {
            process.stderr.write("Error saving initial tokens: ");
            if (writeError) {
              process.stderr.write(writeError.toString());
            }
            process.stderr.write("\n");
          }
        } else {
          process.stderr.write("Error saving updated tokens: ");
          if (error instanceof Error) {
            process.stderr.write(error.message);
          } else if (typeof error === 'string') {
            process.stderr.write(error);
          }
          process.stderr.write("\n");
        }
      }
    });
  }

  private async migrateLegacyTokens(): Promise<boolean> {
    const legacyPath = getLegacyTokenPath();
    try {
      // Check if legacy tokens exist
      if (!(await fs.access(legacyPath).then(() => true).catch(() => false))) {
        return false; // No legacy tokens to migrate
      }

      // Read legacy tokens
      const legacyTokens = JSON.parse(await fs.readFile(legacyPath, "utf-8"));
      
      if (!legacyTokens || typeof legacyTokens !== "object") {
        console.error("Invalid legacy token format, skipping migration");
        return false;
      }

      // Ensure new token directory exists
      await this.ensureTokenDirectoryExists();
      
      // Copy to new location
      await fs.writeFile(this.tokenPath, JSON.stringify(legacyTokens, null, 2), {
        mode: 0o600,
      });
      
      console.error("Migrated tokens from legacy location:", legacyPath, "to:", this.tokenPath);
      
      // Optionally remove legacy file after successful migration
      try {
        await fs.unlink(legacyPath);
        console.error("Removed legacy token file");
      } catch (unlinkErr) {
        console.error("Warning: Could not remove legacy token file:", unlinkErr);
      }
      
      return true;
    } catch (error) {
      console.error("Error migrating legacy tokens:", error);
      return false;
    }
  }

  async loadSavedTokens(): Promise<boolean> {
    try {
      await this.ensureTokenDirectoryExists();
<<<<<<< HEAD
      if (
        !(await fs
          .access(this.tokenPath)
          .then(() => true)
          .catch(() => false))
      ) {
        process.stderr.write(`No token file found at: ${this.tokenPath}\n`);
        return false;
=======
      
      // Check if current token file exists
      const tokenExists = await fs.access(this.tokenPath).then(() => true).catch(() => false);
      
      // If no current tokens, try to migrate from legacy location
      if (!tokenExists) {
        const migrated = await this.migrateLegacyTokens();
        if (!migrated) {
          console.error("No token file found at:", this.tokenPath);
          return false;
        }
>>>>>>> 57a3aa69
      }

      const multiAccountTokens = await this.loadMultiAccountTokens();
      const tokens = multiAccountTokens[this.accountMode];

      if (!tokens || typeof tokens !== "object") {
        process.stderr.write(`No tokens found for ${this.accountMode} account in file: ${this.tokenPath}\n`);
        return false;
      }

      this.oauth2Client.setCredentials(tokens);
      process.stderr.write(`Loaded tokens for ${this.accountMode} account\n`);
      return true;
    } catch (error: unknown) {
      process.stderr.write(`Error loading tokens for ${this.accountMode} account: `);
      if (error instanceof Error && 'code' in error && error.code !== 'ENOENT') { 
          try { 
              await fs.unlink(this.tokenPath); 
              process.stderr.write("Removed potentially corrupted token file\n"); 
            } catch (unlinkErr) { /* ignore */ } 
      }
      return false;
    }
  }

  async refreshTokensIfNeeded(): Promise<boolean> {
    const expiryDate = this.oauth2Client.credentials.expiry_date;
    const isExpired = expiryDate
      ? Date.now() >= expiryDate - 5 * 60 * 1000 // 5 minute buffer
      : !this.oauth2Client.credentials.access_token; // No token means we need one

    if (isExpired && this.oauth2Client.credentials.refresh_token) {
      process.stderr.write(`Auth token expired or nearing expiry for ${this.accountMode} account, refreshing...\n`);
      try {
        const response = await this.oauth2Client.refreshAccessToken();
        const newTokens = response.credentials;

        if (!newTokens.access_token) {
          throw new Error("Received invalid tokens during refresh");
        }
        // The 'tokens' event listener should handle saving
        this.oauth2Client.setCredentials(newTokens);
        process.stderr.write(`Token refreshed successfully for ${this.accountMode} account\n`);
        return true;
      } catch (refreshError) {
        if (refreshError instanceof GaxiosError && refreshError.response?.data?.error === 'invalid_grant') {
            process.stderr.write(`Error refreshing auth token for ${this.accountMode} account: Invalid grant. Token likely expired or revoked. Please re-authenticate.\n`);
            return false; // Indicate failure due to invalid grant
        } else {
            // Handle other refresh errors
            process.stderr.write(`Error refreshing auth token for ${this.accountMode} account: `);
            if (refreshError instanceof Error) {
              process.stderr.write(refreshError.message);
            } else if (typeof refreshError === 'string') {
              process.stderr.write(refreshError);
            }
            process.stderr.write("\n");
            return false;
        }
      }
    } else if (!this.oauth2Client.credentials.access_token && !this.oauth2Client.credentials.refresh_token) {
        process.stderr.write(`No access or refresh token available for ${this.accountMode} account. Please re-authenticate.\n`);
        return false;
    } else {
        // Token is valid or no refresh token available
        return true;
    }
  }

  async validateTokens(accountMode?: 'normal' | 'test'): Promise<boolean> {
    const modeToValidate = accountMode || this.accountMode;
    const currentMode = this.accountMode;
    
    try {
      // Temporarily switch to the mode we want to validate if different
      if (modeToValidate !== currentMode) {
        this.accountMode = modeToValidate;
      }
      
      if (!this.oauth2Client.credentials || !this.oauth2Client.credentials.access_token) {
          // Try loading first if no credentials set
          if (!(await this.loadSavedTokens())) {
              return false; // No saved tokens to load
          }
          // Check again after loading
          if (!this.oauth2Client.credentials || !this.oauth2Client.credentials.access_token) {
              return false; // Still no token after loading
          }
      }
      
      const result = await this.refreshTokensIfNeeded();
      return result;
    } finally {
      // Always restore the original account mode
      if (modeToValidate !== currentMode) {
        this.accountMode = currentMode;
      }
    }
  }

  async saveTokens(tokens: Credentials): Promise<void> {
    try {
        const multiAccountTokens = await this.loadMultiAccountTokens();
        multiAccountTokens[this.accountMode] = tokens;
        
        await this.saveMultiAccountTokens(multiAccountTokens);
        this.oauth2Client.setCredentials(tokens);
        process.stderr.write(`Tokens saved successfully for ${this.accountMode} account to: ${this.tokenPath}\n`);
    } catch (error: unknown) {
        process.stderr.write(`Error saving tokens for ${this.accountMode} account: ${error}\n`);
        throw error;
    }
  }

  async clearTokens(): Promise<void> {
    try {
      this.oauth2Client.setCredentials({}); // Clear in memory
      
      const multiAccountTokens = await this.loadMultiAccountTokens();
      delete multiAccountTokens[this.accountMode];
      
      // If no accounts left, delete the entire file
      if (Object.keys(multiAccountTokens).length === 0) {
        await fs.unlink(this.tokenPath);
        process.stderr.write(`All tokens cleared, file deleted\n`);
      } else {
        await this.saveMultiAccountTokens(multiAccountTokens);
        process.stderr.write(`Tokens cleared for ${this.accountMode} account\n`);
      }
    } catch (error: unknown) {
      if (error instanceof Error && 'code' in error && error.code === 'ENOENT') {
        // File already gone, which is fine
        process.stderr.write("Token file already deleted\n");
      } else {
        process.stderr.write(`Error clearing tokens for ${this.accountMode} account: ${error}\n`);
        // Don't re-throw, clearing is best-effort
      }
    }
  }

  // Method to list available accounts
  async listAvailableAccounts(): Promise<string[]> {
    try {
      const multiAccountTokens = await this.loadMultiAccountTokens();
      return Object.keys(multiAccountTokens);
    } catch (error) {
      return [];
    }
  }

  // Method to switch to a different account (useful for runtime switching)
  async switchAccount(newMode: 'normal' | 'test'): Promise<boolean> {
    this.accountMode = newMode;
    return this.loadSavedTokens();
  }
} <|MERGE_RESOLUTION|>--- conflicted
+++ resolved
@@ -1,12 +1,6 @@
 import { OAuth2Client, Credentials } from 'google-auth-library';
-<<<<<<< HEAD
 import fs from 'fs/promises';
-import { getSecureTokenPath, getAccountMode } from './utils.js';
-=======
-import * as fs from 'fs/promises';
-import * as path from 'path';
-import { getSecureTokenPath, getLegacyTokenPath } from './utils.js';
->>>>>>> 57a3aa69
+import { getSecureTokenPath, getAccountMode, getLegacyTokenPath } from './utils.js';
 import { GaxiosError } from 'gaxios';
 import { mkdir } from 'fs/promises';
 import { dirname } from 'path';
@@ -174,16 +168,6 @@
   async loadSavedTokens(): Promise<boolean> {
     try {
       await this.ensureTokenDirectoryExists();
-<<<<<<< HEAD
-      if (
-        !(await fs
-          .access(this.tokenPath)
-          .then(() => true)
-          .catch(() => false))
-      ) {
-        process.stderr.write(`No token file found at: ${this.tokenPath}\n`);
-        return false;
-=======
       
       // Check if current token file exists
       const tokenExists = await fs.access(this.tokenPath).then(() => true).catch(() => false);
@@ -192,10 +176,9 @@
       if (!tokenExists) {
         const migrated = await this.migrateLegacyTokens();
         if (!migrated) {
-          console.error("No token file found at:", this.tokenPath);
+          process.stderr.write(`No token file found at: ${this.tokenPath}\n`);
           return false;
         }
->>>>>>> 57a3aa69
       }
 
       const multiAccountTokens = await this.loadMultiAccountTokens();
